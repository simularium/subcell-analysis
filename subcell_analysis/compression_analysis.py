#!/usr/bin/env python
from enum import Enum
from typing import Tuple

import numpy as np
from pacmap import PaCMAP
from sklearn.decomposition import PCA

from .utils import ABSOLUTE_TOLERANCE, get_unit_vector

# TODO: consider creating a fiber class?


class COMPRESSIONMETRIC(Enum):
    NON_COPLANARITY = "NON_COPLANARITY"
    PEAK_ASYMMETRY = "PEAK_ASYMMETRY"
    SUM_BENDING_ENERGY = "SUM_BENDING_ENERGY"
    AVERAGE_PERP_DISTANCE = "AVERAGE_PERP_DISTANCE"
    TOTAL_FIBER_TWIST = "TOTAL_FIBER_TWIST"
    ENERGY_ASYMMETRY = "ENERGY_ASYMMETRY"
    CALC_BENDING_ENERGY = "CALC_BENDING_ENERGY"
    CONTOUR_LENGTH = "CONTOUR_LENGTH"
<<<<<<< HEAD
=======
    COMPRESSION_RATIO = "COMPRESSION_RATIO"
>>>>>>> 4ac46685


def get_end_to_end_unit_vector(
    polymer_trace: np.ndarray,
) -> Tuple[np.ndarray, float]:
    """
    Returns the unit vector of the end-to-end axis of a polymer trace.

    Parameters
    ----------
    polymer_trace: [n x 3] numpy array
        array containing the x,y,z positions of the polymer trace points

    Returns
    -------
    end_to_end_unit_vector: [3 x 1] numpy array
        unit vector of the end-to-end axis of the polymer trace
    end_to_end_axis_length: float
        length of the end-to-end axis of the polymer trace
    """
    end_to_end_axis = polymer_trace[-1] - polymer_trace[0]

    return get_unit_vector(end_to_end_axis)


def get_end_to_end_axis_distances_and_projections(
    polymer_trace: np.ndarray,
) -> Tuple[np.ndarray, np.ndarray, np.ndarray]:
    """
    Returns the distances of the polymer trace points from the end-to-end axis.
    Here, the end-to-end axis is defined as the line joining the first and last
    fiber point.

    Parameters
    ----------
    polymer_trace: [n x 3] numpy array
        array containing the x,y,z positions of the polymer trace points
        at a given time

    Returns
    -------
    perp_distances: [n x 1] numpy array
        perpendicular distances of the polymer trace from the end-to-end axis

    scaled_projections: [n x 1] numpy array
        length of fiber point projections along the end-to-end axis, scaled
        by axis length.
        Can be negative.

    projection_positions: [n x 3] numpy array
        positions of points on the end-to-end axis that are
        closest from the respective points in the polymer trace.
        The distance from projection_positions
        to the trace points is the shortest distance from the end-to-end axis
    """
    end_to_end_axis, end_to_end_axis_length = get_end_to_end_unit_vector(
        polymer_trace=polymer_trace
    )

    position_vectors = polymer_trace - polymer_trace[0]
    projections = np.dot(position_vectors, end_to_end_axis)
    scaled_projections = projections / end_to_end_axis_length

    projection_positions = polymer_trace[0] + projections[:, None] * end_to_end_axis

    perp_distances = np.linalg.norm(polymer_trace - projection_positions, axis=1)

    return perp_distances, scaled_projections, projection_positions


def get_average_distance_from_end_to_end_axis(
    polymer_trace: np.ndarray,
    **options: dict,
) -> float:
    """
    Returns the average perpendicular distance of polymer trace points from
    the end-to-end axis.

    Parameters
    ----------
    polymer_trace: [n x 3] numpy array
        array containing the x,y,z positions of the polymer trace
        at a given time

    **options: dict
        Additional options as key-value pairs.

    Returns
    -------
    avg_perp_distance: float
        average perpendicular distance of polymer trace points from the
        end-to-end axis
    """
    perp_distances, _, _ = get_end_to_end_axis_distances_and_projections(
        polymer_trace=polymer_trace
    )
    avg_perp_distance = np.nanmean(perp_distances)

    return avg_perp_distance


def get_asymmetry_of_peak(
    polymer_trace: np.ndarray,
    **options: dict,
) -> float:
    """
    returns the scaled distance of the projection of the peak from the
    end-to-end axis midpoint.

    Parameters
    ----------
    polymer_trace: [n x 3] numpy array
        array containing the x,y,z positions of the polymer trace
        at a given time
    **options: dict
        Additional options as key-value pairs.

    Returns
    -------
    peak_asym: float
        scaled distance of the projection of the peak from the axis midpoint
    """
    (
        perp_distances,
        scaled_projections,
        _,
    ) = get_end_to_end_axis_distances_and_projections(polymer_trace=polymer_trace)

    # if all perpendicular distances are zero, return 0
    if np.all(perp_distances < ABSOLUTE_TOLERANCE):
        return 0

    projection_of_peak = scaled_projections[perp_distances == np.max(perp_distances)]
    peak_asym = np.max(
        np.abs(projection_of_peak - 0.5)
    )  # max kinda handles multiple peaks

    return peak_asym


def get_pca_polymer_trace_projection(
    polymer_trace: np.ndarray,
) -> np.ndarray:
    """
    Returns the PCA projection of the polymer trace.

    Parameters
    ----------
    polymer_trace: [n x 3] numpy array
        array containing the x,y,z positions of the polymer trace

    Returns
    -------
    pca_projection: [n x 3] numpy array
        PCA projection of the polymer trace
    """
    pca = fit_pca_to_polymer_trace(polymer_trace=polymer_trace)
    return pca.transform(polymer_trace)


def get_contour_length_from_trace(
    polymer_trace: np.ndarray,
    **options: dict,
) -> float:
    """
<<<<<<< HEAD
    Returns the sum of inter-monomer distances in the trace.
=======
    Returns the sum of inter-monomer distances in the trace
>>>>>>> 4ac46685

    Parameters
    ----------
    polymer_trace: [n x 3] numpy array
        array containing the x,y,z positions of the polymer trace
    **options: dict
        Additional options as key-value pairs.

    Returns
<<<<<<< HEAD
    -------
=======
    ----------
>>>>>>> 4ac46685
    total_distance: float
        sum of inter-monomer distances in the trace
    """
    total_distance = 0
    for i in range(len(polymer_trace) - 1):
        total_distance += np.linalg.norm(polymer_trace[i] - polymer_trace[i + 1])
    return total_distance


def get_bending_energy_from_trace(
    polymer_trace: np.ndarray,
    **options: dict,
) -> float:
    """
    Returns the bending energy per monomer of a polymer trace.

    Parameters
    ----------
    polymer_trace: [n x 3] numpy array
        array containing the x,y,z positions of the polymer trace
    **options: dict
        Additional options as key-value pairs.
        bending_constant: float
            bending constant of the fiber
    """
    bending_constant = options.get("bending_constant", 1)

    cos_angle = np.zeros(len(polymer_trace) - 2)
    for ind in range(len(polymer_trace) - 2):
        vec1 = polymer_trace[ind + 1] - polymer_trace[ind]
        vec2 = polymer_trace[ind + 2] - polymer_trace[ind + 1]

        cos_angle[ind] = (
            np.dot(vec1, vec2) / np.linalg.norm(vec1) / np.linalg.norm(vec2)
        )

    energy = bending_constant * np.nanmean(1 - cos_angle)

    return energy


def get_total_fiber_twist(
    polymer_trace: np.ndarray,
    **options: dict,
) -> float:
    """
    Calculates the total twist using projections of the polymer trace
    in the 2nd and 3rd dimension.

    Parameters
    ----------
    polymer_trace: [n x 3] numpy array
        array containing the x,y,z positions of the polymer trace
        at a given time
    **options: dict
        Additional options as key-value pairs:

        compression_axis: int
            axis along which the polymer trace is compressed
        signed: bool
            whether to return the signed or unsigned total twist
        tolerance: float
<<<<<<< HEAD
            ABSOLUTE_TOLERANCE
=======
            ABS_TOL
>>>>>>> 4ac46685
    Returns
    ----------
    total_twist: float
        sum of angles between PCA projection vectors
    """
    compression_axis = options.get("compression_axis", 0)
    signed = options.get("signed", True)
<<<<<<< HEAD
    tolerance = options.get("tolerance", ABSOLUTE_TOLERANCE)
=======
    tolerance = options.get("tolerance", ABS_TOL)
>>>>>>> 4ac46685

    trace_2d = polymer_trace[
        :, [ax for ax in range(polymer_trace.shape[1]) if ax != compression_axis]
    ]
    trace_2d = trace_2d - np.mean(trace_2d, axis=0)

    return get_total_fiber_twist_2d(
        trace_2d, signed=signed, tolerance=tolerance  # type: ignore
    )


def get_total_fiber_twist_pca(
    polymer_trace: np.ndarray,
    tolerance: float = ABSOLUTE_TOLERANCE,
) -> float:
    """
    Calculates the total twist using PCA projections of the polymer trace
    in the 2nd and 3rd dimension.

    Parameters
    ----------
    polymer_trace: [n x 3] numpy array
        array containing the x,y,z positions of the polymer trace
        at a given time
    tolerance: float
        ABSOLUTE_TOLERANCE
    Returns
    ----------
    total_twist: float
        sum of angles between PCA projection vectors
    """
    pca_trace = get_pca_polymer_trace_projection(polymer_trace=polymer_trace)
    pca_trace_2d = pca_trace[:, 1:]

    return get_total_fiber_twist_2d(pca_trace_2d, tolerance=tolerance)


def get_angle_between_vectors(
    vec1: np.ndarray,
    vec2: np.ndarray,
    signed: bool = False,
) -> float:
    """
    Returns the signed angle between two vectors.

    Parameters
    ----------
    vec1: [2 x 1] numpy array
        vector 1
    vec2: [2 x 1] numpy array
        vector 2
    signed: bool
        if True, returns the signed angle between vec1 and vec2

    Returns
    -------
    signed_angle: float
        signed angle between vec1 and vec2
    """
    signed_angle = np.arctan2(vec1[1], vec1[0]) - np.arctan2(vec2[1], vec2[0])

    # normalize to [-pi, pi]
    if signed_angle > np.pi:
        angle = signed_angle - 2 * np.pi
    elif signed_angle < -np.pi:
        angle = signed_angle + 2 * np.pi
    else:
        angle = signed_angle

    if not signed:
        angle = np.abs(signed_angle)

    return angle


def get_total_fiber_twist_2d(
    trace_2d: np.ndarray,
    signed: bool = False,
    tolerance: float = ABSOLUTE_TOLERANCE,
) -> float:
    """
    Calculates the total twist for 2d traces.

    Parameters
    ----------
    trace_2d: [n x 2] numpy array
        array containing the x,y positions of the polymer trace
    signed: bool
        if True, returns the signed total twist
    tolerance: float
        ABSOLUTE_TOLERANCE
    Returns
    ----------
    total_twist: float
        sum of angles between trace vectors
    """
    prev_vec = None
    angles = np.zeros(len(trace_2d))
    for i in range(len(trace_2d)):
        if prev_vec is None:
            prev_vec, prev_vec_length = get_unit_vector(trace_2d[i])
            if prev_vec_length < tolerance:
                prev_vec = None
            continue

        curr_vec, curr_vec_length = get_unit_vector(trace_2d[i])
        if curr_vec_length < tolerance:
            continue

        angles[i] = get_angle_between_vectors(prev_vec, curr_vec, signed=signed)

        prev_vec = curr_vec

    return np.abs(np.nansum(angles) / 2 / np.pi)


def get_total_fiber_twist_bak(
    polymer_trace: np.ndarray,
    tolerance: float = ABSOLUTE_TOLERANCE,
) -> float:
    """
    Returns the sum of angles between consecutive vectors from the
    polymer trace points to the end-to-end axis.

    Parameters
    ----------
    polymer_trace: [n x 3] numpy array
        array containing the x,y,z positions of the polymer trace
        at a given time
    tolerance: float
        ABSOLUTE_TOLERANCE

    Returns
    -------
    total_twist: float
        sum of angles between vectors from trace points to axis
        in degrees
    """
    (
        perp_distances,
        _,
        projection_positions,
    ) = get_end_to_end_axis_distances_and_projections(polymer_trace=polymer_trace)

    # if all perpendicular distances are zero, return 0
    if np.all(perp_distances < tolerance):
        return 0

    perp_vectors = polymer_trace - projection_positions

    twist_angle = 0

    prev_vec, prev_vec_length = get_unit_vector(perp_vectors[1])

    for i in range(2, len(perp_vectors) - 1):
        curr_vec, curr_vec_length = get_unit_vector(perp_vectors[i])

        if prev_vec_length < tolerance:
            prev_vec = curr_vec
            prev_vec_length = curr_vec_length
            continue

        if curr_vec_length < tolerance:
            continue

        dot_product = np.dot(prev_vec, curr_vec)

        if np.isnan(dot_product) or np.abs(dot_product) > 1:
            continue

        # print(prev_vec_length, curr_vec_length, dot_product, twist_angle)

        curr_angle = np.arccos(dot_product)

        if ~np.isnan(curr_angle):
            twist_angle += curr_angle
            prev_vec = curr_vec
            prev_vec_length = curr_vec_length

    total_twist = twist_angle / np.pi

    return total_twist


def get_pacmap_embedding(polymer_trace_time_series: np.ndarray) -> np.ndarray:
    """
    Returns the pacmap embedding of the polymer trace time series.

    Parameters
    ----------
    polymer_trace_time_series: [k x t x n x 3] numpy array
        array containing the x,y,z positions of the polymer trace
        at each time point. k = number of traces, t = number of time points,
        n = number of points in each trace
        If k = 1, then the embedding is of a single trace

    Returns
    -------
    pacmap_embedding: [k x 2] numpy array
        pacmap embedding of each polymer trace
        If k = 1, then the embedding is of a single trace with size [t x 2]
    """
    embedding = PaCMAP(n_components=2, n_neighbors=None, MN_ratio=0.5, FP_ratio=2.0)

    reshaped_time_series = polymer_trace_time_series.reshape(
        polymer_trace_time_series.shape[0], -1
    )

    return embedding.fit_transform(reshaped_time_series)


def fit_pca_to_polymer_trace(
    polymer_trace: np.ndarray,
) -> PCA:
    """
    Returns the pca object fit to the polymer trace.

    Parameters
    ----------
    polymer_trace: [n x 3] numpy array
        array containing the x,y,z positions of the polymer trace

    Returns
    -------
    pca: PCA object
    """
    pca = PCA(n_components=3)
    pca.fit(polymer_trace)
    return pca


def get_third_component_variance(
    polymer_trace: np.ndarray,
    **options: dict,
) -> float:
    """
    Returns the third PCA component given the x,y,z positions of a fiber at
    a given time. This component reflects non-coplanarity/out of planeness.

    Parameters
    ----------
    polymer_trace: [n x 3] numpy array
        array containing the x,y,z positions of the polymer trace
        at a given time
    **options: dict
        Additional options as key-value pairs.

    Returns
    -------
    third_component_variance: float
        noncoplanarity of fiber
    """
    pca = fit_pca_to_polymer_trace(polymer_trace=polymer_trace)
    return pca.explained_variance_ratio_[2]


def get_energy_asymmetry(
    fiber_energy: np.ndarray,
    **options: dict,
) -> float:
    """
    Returns the sum bending energy given a single fiber x,y,z positions
    and segment energy values.

    Parameters
    ----------
    fiber_energy: [n x 4] numpy array
        array containing the x,y,z positions of the polymer trace and segment energy
        at a given time
    **options: dict
        Additional options as key-value pairs.

    Returns
    -------
    total_energy: float
        energy of a vector at a given time
    """
    middle_index = np.round(len(fiber_energy) / 2).astype(int)
    diff = np.zeros(len(fiber_energy))
    for index, _point in enumerate(fiber_energy):
        diff[index] = np.abs(fiber_energy[index] - fiber_energy[-1 - index])
        if index == middle_index:
            break
    return np.sum(diff)


def get_sum_bending_energy(
    fiber_energy: np.ndarray,
    **options: dict,
) -> float:
    return fiber_energy[3].sum()

def get_compression_ratio(
    polymer_trace: np.ndarray,
    **options: dict,
) -> float:
    return 1-get_end_to_end_unit_vector(polymer_trace)[1]/get_contour_length_from_trace(polymer_trace)<|MERGE_RESOLUTION|>--- conflicted
+++ resolved
@@ -20,10 +20,7 @@
     ENERGY_ASYMMETRY = "ENERGY_ASYMMETRY"
     CALC_BENDING_ENERGY = "CALC_BENDING_ENERGY"
     CONTOUR_LENGTH = "CONTOUR_LENGTH"
-<<<<<<< HEAD
-=======
     COMPRESSION_RATIO = "COMPRESSION_RATIO"
->>>>>>> 4ac46685
 
 
 def get_end_to_end_unit_vector(
@@ -189,11 +186,7 @@
     **options: dict,
 ) -> float:
     """
-<<<<<<< HEAD
     Returns the sum of inter-monomer distances in the trace.
-=======
-    Returns the sum of inter-monomer distances in the trace
->>>>>>> 4ac46685
 
     Parameters
     ----------
@@ -203,11 +196,7 @@
         Additional options as key-value pairs.
 
     Returns
-<<<<<<< HEAD
-    -------
-=======
-    ----------
->>>>>>> 4ac46685
+    -------
     total_distance: float
         sum of inter-monomer distances in the trace
     """
@@ -270,11 +259,7 @@
         signed: bool
             whether to return the signed or unsigned total twist
         tolerance: float
-<<<<<<< HEAD
             ABSOLUTE_TOLERANCE
-=======
-            ABS_TOL
->>>>>>> 4ac46685
     Returns
     ----------
     total_twist: float
@@ -282,11 +267,7 @@
     """
     compression_axis = options.get("compression_axis", 0)
     signed = options.get("signed", True)
-<<<<<<< HEAD
     tolerance = options.get("tolerance", ABSOLUTE_TOLERANCE)
-=======
-    tolerance = options.get("tolerance", ABS_TOL)
->>>>>>> 4ac46685
 
     trace_2d = polymer_trace[
         :, [ax for ax in range(polymer_trace.shape[1]) if ax != compression_axis]
