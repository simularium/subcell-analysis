--- conflicted
+++ resolved
@@ -43,13 +43,43 @@
     f"{df_path}/combined_actin_compression_metrics_all_velocities_and_repeats_subsampled.csv"
 )
 
-<<<<<<< HEAD
+# %% Load from saved data
+# df_cytosim = pd.read_csv(f"{df_path}/cytosim_actin_compression_
+# metrics_all_velocities_and_repeats.csv")
+
+# %% Process readdy data
+num_repeats = 3
+df_metrics = []
+for velocity in readdy_compression_velocities:
+    for repeat in range(num_repeats):
+        file_path = (
+            df_path
+            / f"readdy_actin_compression_velocity_{velocity}_repeat_{repeat}.csv"
+        )
+        if file_path.is_file():
+            df = pd.read_csv(file_path)
+        else:
+            continue
+        print(f"Calculating metrics for velocity {velocity} and repeat {repeat}")
+        df = compression_metrics_workflow(df, metrics, **options)  # type: ignore
+        metric_df = (
+            df.groupby("time")[[metric.value for metric in metrics]]
+            .mean()
+            .reset_index()
+        )
+        metric_df["velocity"] = velocity
+        metric_df["repeat"] = repeat
+        df_metrics.append(metric_df)
+
+df_readdy = pd.concat(df_metrics)
+df_readdy.to_csv(
+    f"{df_path}/readdy_actin_compression_metrics_all_velocities_and_repeats.csv"
+)
+
 # %% Load from saved data
 df_cytosim = pd.read_csv(f"{df_path}/cytosim_actin_compression_subsampled.csv")
 df_readdy = pd.read_csv(f"{df_path}/readdy_actin_compression_subsampled.csv")
 
-=======
->>>>>>> 3372e6de
 # %% Plot metrics for readdy and cytosim
 figure_path = Path("../../figures")
 figure_path.mkdir(exist_ok=True)
@@ -85,10 +115,8 @@
     fig.supxlabel("Normalized time")
     fig.suptitle(f"{metric.value}")
     plt.tight_layout()
-<<<<<<< HEAD
-    fig.savefig(figure_path / f"all_simulators_{metric.value}_vs_time.png")
-=======
     fig.savefig(figure_path / f"all_simulators_{metric.value}_vs_time_subsampled.png")
->>>>>>> 3372e6de
+
+# %%
 
 # %%