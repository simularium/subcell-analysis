--- conflicted
+++ resolved
@@ -127,14 +127,10 @@
     "    print(simulation_name)\n",
     "    job_definition = make_batch_job(f\"cytosim-test-varycompressrate-{str(index)}\", 'simularium/cytosim:latest', account, 'us-west-2', 'karthikv', 1, 7000, 's3://cytosim-working-bucket/')\n",
     "    registered_jd = register_batch_job(job_definition)\n",
-<<<<<<< HEAD
-    "    job_definitions[index] = registered_jd"
-=======
     "    job_definitions[index] = registered_jd\n",
     "    break\n",
     "\n",
     "        \n"
->>>>>>> 4ab9a78f
    ]
   },
   {
@@ -313,39 +309,17 @@
    "metadata": {},
    "outputs": [],
    "source": [
-<<<<<<< HEAD
-    "calc_metrics = [COMPRESSIONMETRIC.PEAK_ASYMMETRY, COMPRESSIONMETRIC.AVERAGE_PERP_DISTANCE, COMPRESSIONMETRIC.NON_COPLANARITY, COMPRESSIONMETRIC.TOTAL_FIBER_TWIST, COMPRESSIONMETRIC.SUM_BENDING_ENERGY]"
-=======
     "#TODO: Run metric calculations on repeats.\n",
     "num_repeats = 5\n",
     "outputs = [None] * num_repeats\n",
     "for repeat in range(num_repeats):\n",
     "    all_output = pd.read_csv(f'dataframes/actin-forces0_{repeat}.csv')\n",
     "    outputs[repeat] = run_workflow(all_output, [COMPRESSIONMETRIC.PEAK_ASYMMETRY, COMPRESSIONMETRIC.AVERAGE_PERP_DISTANCE, COMPRESSIONMETRIC.NON_COPLANARITY, COMPRESSIONMETRIC.TOTAL_FIBER_TWIST, COMPRESSIONMETRIC.SUM_BENDING_ENERGY])"
->>>>>>> 4ab9a78f
-   ]
-  },
-  {
-   "cell_type": "code",
-   "execution_count": null,
-<<<<<<< HEAD
-   "id": "4141232d",
-   "metadata": {},
-   "outputs": [],
-   "source": [
-    "for ct, config_ind in enumerate(config_inds):\n",
-    "    for repeat in range(num_repeats):\n",
-    "        print(f'config_ind: {config_ind}, repeat: {repeat}')\n",
-    "        all_output = pd.read_csv(f'dataframes/actin_forces{config_ind}_{repeat}.csv')\n",
-    "        outputs[ct][repeat] = run_workflow(all_output, calc_metrics)\n",
-    "        outputs[ct][repeat].to_csv(f'dataframes/actin_forces{config_ind}_{repeat}_compression_metrics.csv')"
-   ]
-  },
-  {
-   "cell_type": "code",
-   "execution_count": null,
-=======
->>>>>>> 4ab9a78f
+   ]
+  },
+  {
+   "cell_type": "code",
+   "execution_count": null,
    "id": "9bb4c1b9",
    "metadata": {},
    "outputs": [],
@@ -888,11 +862,7 @@
    "name": "python",
    "nbconvert_exporter": "python",
    "pygments_lexer": "ipython3",
-<<<<<<< HEAD
-   "version": "3.10.10"
-=======
    "version": "3.11.3 (main, May 15 2023, 18:01:31) [Clang 14.0.6 ]"
->>>>>>> 4ab9a78f
   },
   "vscode": {
    "interpreter": {
